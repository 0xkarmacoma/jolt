use core::{str::FromStr, u8};
use std::{
    fs::{self, File},
    io::{self, Write},
    path::PathBuf,
    process::Command,
};

use ark_ff::PrimeField;
use postcard;
use rayon::prelude::*;
use serde::Serialize;

use common::{
<<<<<<< HEAD
    constants::{
        DEFAULT_MAX_INPUT_SIZE, DEFAULT_MAX_OUTPUT_SIZE, DEFAULT_MEMORY_SIZE, DEFAULT_STACK_SIZE,
        MEMORY_OPS_PER_INSTRUCTION,
    },
    rv_trace::{JoltDevice, MemoryOp, NUM_CIRCUIT_FLAGS, RV32IM},
=======
    constants::MEMORY_OPS_PER_INSTRUCTION,
    rv_trace::{JoltDevice, MemoryOp, NUM_CIRCUIT_FLAGS},
>>>>>>> 47a4c75f
};
use tracer::ELFInstruction;

use crate::{
    jolt::vm::{bytecode::BytecodeRow, rv32i_vm::RV32I},
    utils::thread::unsafe_allocate_zero_vec,
};

<<<<<<< HEAD
=======
use self::analyze::ProgramSummary;

pub mod analyze;

const DEFAULT_MEMORY_SIZE: usize = 10 * 1024 * 1024;
const DEFAULT_STACK_SIZE: usize = 4096;

>>>>>>> 47a4c75f
#[derive(Clone)]
pub struct Program {
    guest: String,
    func: Option<String>,
    input: Vec<u8>,
    memory_size: u64,
    stack_size: u64,
    max_input_size: u64,
    max_output_size: u64,
    pub elf: Option<PathBuf>,
}

impl Program {
    pub fn new(guest: &str) -> Self {
        Self {
            guest: guest.to_string(),
            func: None,
            input: Vec::new(),
            memory_size: DEFAULT_MEMORY_SIZE,
            stack_size: DEFAULT_STACK_SIZE,
            max_input_size: DEFAULT_MAX_INPUT_SIZE,
            max_output_size: DEFAULT_MAX_OUTPUT_SIZE,
            elf: None,
        }
    }

    pub fn set_func(&mut self, func: &str) {
        self.func = Some(func.to_string())
    }

    pub fn set_input<T: Serialize>(&mut self, input: &T) {
        let mut serialized = postcard::to_stdvec(input).unwrap();
        self.input.append(&mut serialized);
    }

    pub fn set_memory_size(&mut self, len: u64) {
        self.memory_size = len;
    }

    pub fn set_stack_size(&mut self, len: u64) {
        self.stack_size = len;
    }

    pub fn set_max_input_size(&mut self, size: u64) {
        self.max_input_size = size;
    }

    pub fn set_max_output_size(&mut self, size: u64) {
        self.max_output_size = size;
    }

    #[tracing::instrument(skip_all, name = "Program::build")]
    pub fn build(&mut self) {
        if self.elf.is_none() {
            self.save_linker();

            let mut envs = vec![("RUSTFLAGS", format!("-C link-arg=-T{}", self.linker_path()))];
            if let Some(func) = &self.func {
                envs.push(("JOLT_FUNC_NAME", func.to_string()));
            }

            let target = format!(
                "/tmp/jolt-guest-target-{}-{}",
                self.guest,
                self.func.as_ref().unwrap_or(&"".to_string())
            );

            let output = Command::new("cargo")
                .envs(envs)
                .args(&[
                    "build",
                    "--release",
                    "--features",
                    "guest",
                    "-p",
                    &self.guest,
                    "--target-dir",
                    &target,
                    "--target",
                    "riscv32i-unknown-none-elf",
                    "--bin",
                    "guest",
                ])
                .output()
                .expect("failed to build guest");

            if !output.status.success() {
                io::stderr().write(&output.stderr).unwrap();
                panic!("failed to compile guest");
            }

            let elf = format!("{}/riscv32i-unknown-none-elf/release/guest", target,);
            self.elf = Some(PathBuf::from_str(&elf).unwrap());
        }
    }

    pub fn decode(&mut self) -> (Vec<ELFInstruction>, Vec<(u64, u8)>) {
        self.build();
        let elf = self.elf.as_ref().unwrap();
        tracer::decode(elf)
    }

    // TODO(moodlezoup): Make this generic over InstructionSet
    #[tracing::instrument(skip_all, name = "Program::trace")]
    pub fn trace<F: PrimeField>(
        mut self,
    ) -> (
        JoltDevice,
        Vec<BytecodeRow>,
        Vec<Option<RV32I>>,
        Vec<[MemoryOp; MEMORY_OPS_PER_INSTRUCTION]>,
        Vec<F>,
    ) {
        self.build();
        let elf = self.elf.unwrap();
        let (trace, io_device) =
            tracer::trace(&elf, self.input, self.max_input_size, self.max_output_size);

        let bytecode_trace: Vec<BytecodeRow> = trace
            .par_iter()
            .map(|row| BytecodeRow::from_instruction::<RV32I>(&row.instruction))
            .collect();

        let instruction_trace: Vec<Option<RV32I>> = trace
            .par_iter()
            .map(|row| {
                if let Ok(jolt_instruction) = RV32I::try_from(row) {
                    Some(jolt_instruction)
                } else {
                    // Instruction does not use lookups
                    None
                }
            })
            .collect();

        let memory_trace: Vec<[MemoryOp; MEMORY_OPS_PER_INSTRUCTION]> =
            trace.par_iter().map(|row| row.into()).collect();

        let padded_trace_len = trace.len().next_power_of_two();
        let mut circuit_flag_trace = unsafe_allocate_zero_vec(padded_trace_len * NUM_CIRCUIT_FLAGS);
        circuit_flag_trace
            .par_chunks_mut(padded_trace_len)
            .enumerate()
            .for_each(|(flag_index, chunk)| {
                chunk.iter_mut().zip(trace.iter()).for_each(|(flag, row)| {
                    if row.instruction.to_circuit_flags()[flag_index] {
                        *flag = F::one();
                    }
                });
            });

        (
            io_device,
            bytecode_trace,
            instruction_trace,
            memory_trace,
            circuit_flag_trace,
        )
    }

    pub fn trace_analyze<F: PrimeField>(mut self) -> ProgramSummary {
        self.build();
<<<<<<< HEAD
        let elf = self.elf.unwrap();
        let (rows, _) = tracer::trace(&elf, self.input, self.max_input_size, self.max_output_size);
        let trace_len = rows.len();

        let mut counts = HashMap::<RV32IM, usize>::new();
        for row in rows {
            let op = row.instruction.opcode;
            if let Some(count) = counts.get(&op) {
                counts.insert(op, count + 1);
            } else {
                counts.insert(op, 1);
            }
        }
=======
        let elf = self.elf.as_ref().unwrap();
        let (raw_trace, _) = tracer::trace(&elf, self.input.clone());

        let (bytecode, memory_init) = self.decode();
        let (io_device, bytecode_trace, instruction_trace, memory_trace, circuit_flags) =
            self.trace();
        let circuit_flags: Vec<bool> = circuit_flags
            .into_iter()
            .map(|flag: F| flag.is_one())
            .collect();
>>>>>>> 47a4c75f

        let program_summary = ProgramSummary {
            raw_trace,
            bytecode,
            memory_init,
            io_device,
            bytecode_trace,
            instruction_trace,
            memory_trace,
            circuit_flags,
        };

        program_summary
    }

    fn save_linker(&self) {
        let linker_path = PathBuf::from_str(&self.linker_path()).unwrap();
        if let Some(parent) = linker_path.parent() {
            fs::create_dir_all(parent).expect("could not create linker file");
        }

        let linker_script = LINKER_SCRIPT_TEMPLATE
            .replace("{MEMORY_SIZE}", &self.memory_size.to_string())
            .replace("{STACK_SIZE}", &self.stack_size.to_string());

        let mut file = File::create(linker_path).expect("could not create linker file");
        file.write(linker_script.as_bytes())
            .expect("could not save linker");
    }

    fn linker_path(&self) -> String {
        format!("/tmp/jolt-guest-linkers/{}.ld", self.guest)
    }
}

const LINKER_SCRIPT_TEMPLATE: &str = r#"
MEMORY {
  program (rwx) : ORIGIN = 0x80000000, LENGTH = {MEMORY_SIZE}
}

SECTIONS {
  .text.boot : {
    *(.text.boot)
  } > program

  .text : {
    *(.text)
  } > program

  .data : {
    *(.data)
  } > program

  .bss : {
    *(.bss)
  } > program

  . = ALIGN(8);
  . = . + {STACK_SIZE};
  _STACK_PTR = .;
  . = ALIGN(8);
  _HEAP_PTR = .;
}
"#;<|MERGE_RESOLUTION|>--- conflicted
+++ resolved
@@ -12,16 +12,11 @@
 use serde::Serialize;
 
 use common::{
-<<<<<<< HEAD
     constants::{
         DEFAULT_MAX_INPUT_SIZE, DEFAULT_MAX_OUTPUT_SIZE, DEFAULT_MEMORY_SIZE, DEFAULT_STACK_SIZE,
         MEMORY_OPS_PER_INSTRUCTION,
     },
-    rv_trace::{JoltDevice, MemoryOp, NUM_CIRCUIT_FLAGS, RV32IM},
-=======
-    constants::MEMORY_OPS_PER_INSTRUCTION,
     rv_trace::{JoltDevice, MemoryOp, NUM_CIRCUIT_FLAGS},
->>>>>>> 47a4c75f
 };
 use tracer::ELFInstruction;
 
@@ -30,8 +25,6 @@
     utils::thread::unsafe_allocate_zero_vec,
 };
 
-<<<<<<< HEAD
-=======
 use self::analyze::ProgramSummary;
 
 pub mod analyze;
@@ -39,7 +32,6 @@
 const DEFAULT_MEMORY_SIZE: usize = 10 * 1024 * 1024;
 const DEFAULT_STACK_SIZE: usize = 4096;
 
->>>>>>> 47a4c75f
 #[derive(Clone)]
 pub struct Program {
     guest: String,
@@ -202,23 +194,8 @@
 
     pub fn trace_analyze<F: PrimeField>(mut self) -> ProgramSummary {
         self.build();
-<<<<<<< HEAD
-        let elf = self.elf.unwrap();
-        let (rows, _) = tracer::trace(&elf, self.input, self.max_input_size, self.max_output_size);
-        let trace_len = rows.len();
-
-        let mut counts = HashMap::<RV32IM, usize>::new();
-        for row in rows {
-            let op = row.instruction.opcode;
-            if let Some(count) = counts.get(&op) {
-                counts.insert(op, count + 1);
-            } else {
-                counts.insert(op, 1);
-            }
-        }
-=======
         let elf = self.elf.as_ref().unwrap();
-        let (raw_trace, _) = tracer::trace(&elf, self.input.clone());
+        let (raw_trace, _) = tracer::trace(&elf, self.input, self.max_input_size, self.max_output_size);
 
         let (bytecode, memory_init) = self.decode();
         let (io_device, bytecode_trace, instruction_trace, memory_trace, circuit_flags) =
@@ -227,7 +204,6 @@
             .into_iter()
             .map(|flag: F| flag.is_one())
             .collect();
->>>>>>> 47a4c75f
 
         let program_summary = ProgramSummary {
             raw_trace,
