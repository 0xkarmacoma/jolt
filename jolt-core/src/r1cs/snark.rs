use crate::{jolt, utils::thread::drop_in_background_thread};

<<<<<<< HEAD
use common::{constants::RAM_START_ADDRESS, field_conversion::{ark_to_spartan_unsafe, spartan_to_ark_unsafe}, path::JoltPaths};
use merlin::Transcript;
use spartan2::{
  errors::SpartanError, 
  provider::{
      bn256_grumpkin::bn256::{self, Point as SpartanG1, Scalar as Spartan2Fr},
      hyrax_pc::{HyraxCommitment as SpartanHyraxCommitment, HyraxCommitmentKey, HyraxEvaluationEngine as SpartanHyraxEE},
  }, 
  spartan::upsnark::R1CSSNARK, traits::{
=======
use super::constraints::R1CSBuilder; 

use common::{constants::RAM_START_ADDRESS, field_conversion::{ark_to_spartan_unsafe, spartan_to_ark_unsafe}, path::JoltPaths};
use itertools::Itertools;
use spartan2::{
  errors::SpartanError, provider::{
      bn256_grumpkin::bn256::{self, Point as SpartanG1, Scalar as Spartan2Fr},
      hyrax_pc::{HyraxCommitment as SpartanHyraxCommitment, HyraxCommitmentKey, HyraxEvaluationEngine as SpartanHyraxEE},
  }, r1cs::R1CSShape, spartan::upsnark::R1CSSNARK, traits::{
>>>>>>> d2876900
    commitment::CommitmentEngineTrait, upsnark::PrecommittedSNARKTrait, Group
  }, VerifierKey, SNARK
};
use bellpepper_core::{
<<<<<<< HEAD
  Circuit, ConstraintSystem, SynthesisError, num::AllocatedNum,
};
use ff::PrimeField;
use circom_scotia::r1cs::CircomConfig;
use rayon::prelude::*;

use ark_ff::PrimeField as arkPrimeField;
use ark_std::{Zero, One};

use crate::{r1cs::spartan::UniformSpartanProof, utils};

use super::spartan::UniformShapeBuilder;

const WTNS_GRAPH_BYTES: &[u8] = include_bytes!("./graph.bin");

const NUM_CHUNKS: usize = 4;
const NUM_FLAGS: usize = 17;
const SEGMENT_LENS: [usize; 11] = [4, 1, 6, 7, 7, 7, NUM_CHUNKS, NUM_CHUNKS, NUM_CHUNKS, 1, NUM_FLAGS];

type CommitmentKey<G> = <<G as Group>::CE as CommitmentEngineTrait<G>>::CommitmentKey;

/// Remap [[1, a1, a2, a3], [1, b1, b2, b3], ...]  -> [1, a1, b1, ..., a2, b2, ..., a3, b3, ...]
#[tracing::instrument(skip_all, name = "JoltCircuit::assemble_by_segments")]
fn reassemble_by_segments<F: PrimeField>(jolt_witnesses: Vec<Vec<F>>) -> Vec<F> {
  get_segments(jolt_witnesses).into_iter().flatten().collect()
}

/// Reorder and drop first element [[a1, b1, c1], [a2, b2, c2]] => [[a2], [b2], [c2]]
#[tracing::instrument(skip_all)]
fn get_segments<F: PrimeField>(jolt_witnesses: Vec<Vec<F>>) -> Vec<Vec<F>> {
  let num_witnesses = jolt_witnesses.len();
  let witness_len = jolt_witnesses[0].len();
  let mut result: Vec<Vec<F>> = vec![vec![F::ZERO; num_witnesses]; witness_len - 1]; // ignore 1 at the start 

  result.par_iter_mut().enumerate().for_each(|(trace_index, trace_step)| {
    for witness_index in 0..num_witnesses {
      trace_step[witness_index] = jolt_witnesses[witness_index][trace_index + 1];
    }
  });

  result 
=======
  Circuit, ConstraintSystem, SynthesisError
};
use ff::PrimeField;
use rayon::prelude::*;

/// Reorder and drop first element [[a1, b1, c1], [a2, b2, c2]] => [[a2], [b2], [c2]]
#[tracing::instrument(skip_all)]
fn reassemble_segments<F: PrimeField>(jolt_witnesses: Vec<Vec<F>>) -> Vec<Vec<F>> {
  let trace_len = jolt_witnesses.len();
  let num_variables = jolt_witnesses[0].len();
  let mut result: Vec<Vec<F>> = vec![vec![F::ZERO; trace_len]; num_variables - 1]; // ignore 1 

  result.par_iter_mut().enumerate().for_each(|(variable_idx, variable_segment)| {
    for step in 0..trace_len {
      variable_segment[step] = jolt_witnesses[step][variable_idx]; // NOTE: 1 is at the end!
    }
  });

  result 
}

/// Reorder and drop first element [[a1, b1, c1], [a2, b2, c2]] => [[a2], [b2], [c2]]
#[tracing::instrument(skip_all, name = "reassemble_segments_partial")]
fn reassemble_segments_partial<F: PrimeField>(jolt_witnesses: Vec<Vec<F>>, num_front: usize, num_back: usize) -> (Vec<Vec<F>>, Vec<Vec<F>>) {
  let trace_len = jolt_witnesses.len();
  let total_length = jolt_witnesses[0].len();
  let mut front_result: Vec<Vec<F>> = vec![vec![F::ZERO; trace_len]; num_front]; 
  let mut back_result: Vec<Vec<F>> = vec![vec![F::ZERO; trace_len]; num_back]; 

  // [1 || output_state] starts at the beginning
  front_result.par_iter_mut().enumerate().for_each(|(variable_idx, variable_segment)| {
    for step in 0..trace_len {
      variable_segment[step] = jolt_witnesses[step][variable_idx+1]; // NOTE: 1 is at the beginning!
    }
  });

  // [.. || aux] is the end
  back_result.par_iter_mut().enumerate().for_each(|(variable_idx, variable_segment)| {
    for step in 0..trace_len {
      variable_segment[step] = jolt_witnesses[step][(total_length-num_back) + variable_idx]; 
    }
  });

  drop_in_background_thread(jolt_witnesses);

  (front_result, back_result)
>>>>>>> d2876900
}

#[derive(Clone, Debug, Default)]
pub struct JoltCircuit<F: ff::PrimeField<Repr=[u8; 32]>> {
  num_steps: usize,
  inputs: R1CSInputs<F>,
}

// This is a placeholder trait to satisfy Spartan's requirements. 
impl<F: ff::PrimeField<Repr = [u8; 32]>> Circuit<F> for JoltCircuit<F> {
  #[tracing::instrument(skip_all, name = "JoltCircuit::synthesize")]
  fn synthesize<CS: ConstraintSystem<F>>(self, cs: &mut CS) -> Result<(), SynthesisError> {
    Ok(())
  }
}

impl<F: ff::PrimeField<Repr=[u8;32]>> JoltCircuit<F> {
  pub fn new_from_inputs(num_steps: usize, inputs: R1CSInputs<F>) -> Self {
    JoltCircuit{
      num_steps: num_steps,
      inputs: inputs,
    }
  }

<<<<<<< HEAD
  #[tracing::instrument(name = "JoltCircuit::get_witnesses_by_step", skip_all)]
  fn get_witnesses_by_step(&self) -> Result<Vec<Vec<F>>, SynthesisError> {
    let r1cs_path = JoltPaths::r1cs_path();
    let wtns_path = JoltPaths::witness_generator_path();

    let cfg: CircomConfig<F> = CircomConfig::new(wtns_path, r1cs_path).unwrap();

    let variable_names: Vec<String> = vec![
      "prog_a_rw".to_string(), 
      "prog_v_rw".to_string(), 
      "memreg_a_rw".to_string(), 
      "memreg_v_reads".to_string(), 
      "memreg_v_writes".to_string(), 
      "chunks_x".to_string(), 
      "chunks_y".to_string(), 
      "chunks_query".to_string(), 
      "lookup_output".to_string(), 
      "op_flags".to_string(),
      "input_state".to_string()
    ];

    let TRACE_LEN = self.inputs[0].len();
    let NUM_STEPS = self.num_steps;

    // TODO(sragss / arasuarun): Current chunking strategy is a mess and unnecessary. Can be handled with better indexing.
    // for variable [v], step_inputs[v][j] is the variable input for step j
    // let inputs_chunked : Vec<Vec<_>> = self.inputs
    //   .into_par_iter()
    //   .map(|inner_vec| inner_vec.chunks(inner_vec.len()/TRACE_LEN).map(|chunk| chunk.to_vec()).collect())
    //   .collect();

    let graph = witness::init_graph(WTNS_GRAPH_BYTES).unwrap();
    let wtns_buffer_size = witness::get_inputs_size(&graph);
    let wtns_mapping = witness::get_input_mapping(&variable_names, &graph);

    let compute_witness_span = tracing::span!(tracing::Level::INFO, "compute_witness_loop");
    let _compute_witness_guard = compute_witness_span.enter();
    let jolt_witnesses: Vec<Vec<F>> = (0..NUM_STEPS).into_par_iter().map(|i| {
      // let mut step_inputs: Vec<Vec<ark_bn254::Fr>> = inputs_chunked.iter().map(|v| v[i].iter().cloned().map(spartan_to_ark_unsafe).collect()).collect();
      let mut step_inputs: Vec<Vec<ark_bn254::Fr>> = self.inputs.iter().map(|v| {
        v.iter()
         .skip(i)
         .step_by(TRACE_LEN)
         .cloned()
         .map(spartan_to_ark_unsafe)
         .collect()
      }).collect();

      let program_counter = if i > 0 && self.inputs[0][i] == F::from(0) {
        F::from(0)
      } else {
          self.inputs[0][i] * F::from(4u64) + F::from(RAM_START_ADDRESS)
      };
      step_inputs.push(vec![ark_bn254::Fr::from(i as u64), spartan_to_ark_unsafe(program_counter)]);

      let input_map: HashMap<String, Vec<ark_bn254::Fr>> = variable_names
        .iter()
        .zip(step_inputs.into_iter())
        .map(|(name, input)| (name.to_owned(), input))
        .collect();

      // TODO(sragss): Could reuse the inputs buffer between parallel chunks
      let mut inputs_buffer = vec![ark_bn254::Fr::zero(); wtns_buffer_size];
      inputs_buffer[0] = ark_bn254::Fr::one();
      witness::populate_inputs_fr(&input_map, &wtns_mapping, &mut inputs_buffer);
      let ark_jolt_witness = witness::graph::evaluate_fr(&graph.nodes, &inputs_buffer, &graph.signals);

      let jolt_witnesses = ark_jolt_witness.into_iter().map(ark_to_spartan_unsafe).collect::<Vec<_>>();

      jolt_witnesses
    }).collect();
    drop(_compute_witness_guard);

    Ok(jolt_witnesses)
  }
}

impl<F: ff::PrimeField<Repr = [u8; 32]>> Circuit<F> for JoltCircuit<F> {
  #[tracing::instrument(skip_all, name = "JoltCircuit::synthesize")]
  fn synthesize<CS: ConstraintSystem<F>>(self, cs: &mut CS) -> Result<(), SynthesisError> {
    let jolt_witnesses = self.get_witnesses_by_step()?;

    let witness_variable_wise = reassemble_by_segments(jolt_witnesses);

    let allocate_vars_span = tracing::span!(tracing::Level::INFO, "allocate_vars");
    let _allocate_vars_guard = allocate_vars_span.enter();
    (0..witness_variable_wise.len()).for_each(|i| {
        let f = witness_variable_wise[i];
        let _ = AllocatedNum::alloc(cs.namespace(|| format!("{}_{}", "aux", i)), || Ok(f)).unwrap();
    });
    drop(_allocate_vars_guard);

    utils::thread::drop_in_background_thread(witness_variable_wise);
=======
  #[tracing::instrument(name = "synthesize_state_aux_segments", skip_all)]
  pub fn synthesize_state_aux_segments(&self, num_state: usize, num_aux: usize) -> (Vec<Vec<F>>, Vec<Vec<F>>) {
    let jolt_witnesses = self.synthesize_witnesses();
    // TODO(sragss / arasuarun): Synthsize witnesses should just return (io, aux)
    reassemble_segments_partial(jolt_witnesses, num_state, num_aux)
  }

  #[tracing::instrument(name = "JoltCircuit::synthesize_witnesses", skip_all)]
  fn synthesize_witnesses(&self) -> Vec<Vec<F>> {
    let mut step_z = self.inputs.clone_to_stepwise();

    // Compute the aux
    let span = tracing::span!(tracing::Level::INFO, "calc_aux");
    let _guard = span.enter();
    step_z.par_iter_mut().enumerate().for_each(|(i, step)| {
      R1CSBuilder::calculate_aux(step);
    });
>>>>>>> d2876900

    step_z
  }
}


pub struct R1CSProof  {
  proof: SNARK<SpartanG1, R1CSSNARK<SpartanG1, SpartanHyraxEE<SpartanG1>>, JoltCircuit<Spartan2Fr>>,
  vk: VerifierKey<SpartanG1, R1CSSNARK<SpartanG1, SpartanHyraxEE<SpartanG1>>>,
}

#[derive(Clone, Debug, Default)]
pub struct R1CSInputs<F: ff::PrimeField<Repr=[u8;32]>> {
    bytecode_a: Vec<F>,
    bytecode_v: Vec<F>,
    memreg_a_rw: Vec<F>,
    memreg_v_reads: Vec<F>,
    memreg_v_writes: Vec<F>,
    chunks_x: Vec<F>,
    chunks_y: Vec<F>,
    chunks_query: Vec<F>,
    lookup_outputs: Vec<F>,
    circuit_flags_bits: Vec<F>,
}

impl<F: ff::PrimeField<Repr=[u8;32]>> R1CSInputs<F> {
  #[tracing::instrument(skip_all, name = "R1CSInputs::from_ark")]
  pub fn from_ark<AF: ark_ff::PrimeField>(
    bytecode_a: Vec<AF>,
    bytecode_v: Vec<AF>,
    memreg_a_rw: Vec<AF>,
    memreg_v_reads: Vec<AF>,
    memreg_v_writes: Vec<AF>,
    chunks_x: Vec<AF>,
    chunks_y: Vec<AF>,
    chunks_query: Vec<AF>,
    lookup_outputs: Vec<AF>,
    circuit_flag_bits: Vec<AF>
  ) -> Self {
    let bytecode_a: Vec<F> = bytecode_a.into_par_iter().map(|ark_item| ark_to_spartan_unsafe::<AF, F>(ark_item)).collect();
    let bytecode_v: Vec<F> = bytecode_v.into_par_iter().map(|ark_item| ark_to_spartan_unsafe::<AF, F>(ark_item)).collect();
    let memreg_a_rw: Vec<F> = memreg_a_rw.into_par_iter().map(|ark_item| ark_to_spartan_unsafe::<AF, F>(ark_item)).collect();
    let memreg_v_reads: Vec<F> = memreg_v_reads.into_par_iter().map(|ark_item| ark_to_spartan_unsafe::<AF, F>(ark_item)).collect();
    let memreg_v_writes: Vec<F> = memreg_v_writes.into_par_iter().map(|ark_item| ark_to_spartan_unsafe::<AF, F>(ark_item)).collect();
    let chunks_x: Vec<F> = chunks_x.into_par_iter().map(|ark_item| ark_to_spartan_unsafe::<AF, F>(ark_item)).collect();
    let chunks_y: Vec<F> = chunks_y.into_par_iter().map(|ark_item| ark_to_spartan_unsafe::<AF, F>(ark_item)).collect();
    let chunks_query: Vec<F> = chunks_query.into_par_iter().map(|ark_item| ark_to_spartan_unsafe::<AF, F>(ark_item)).collect();
    let lookup_outputs: Vec<F> = lookup_outputs.into_par_iter().map(|ark_item| ark_to_spartan_unsafe::<AF, F>(ark_item)).collect();
    let circuit_flags_bits: Vec<F> = circuit_flag_bits.into_par_iter().map(|ark_item| ark_to_spartan_unsafe::<AF, F>(ark_item)).collect();

    Self {
      bytecode_a,
      bytecode_v,
      memreg_a_rw,
      memreg_v_reads,
      memreg_v_writes,
      chunks_x,
      chunks_y,
      chunks_query,
      lookup_outputs,
      circuit_flags_bits,
    }
  }

  #[tracing::instrument(skip_all, name = "R1CSInputs::clone_to_stepwise")]
  pub fn clone_to_stepwise(&self) -> Vec<Vec<F>> {
    const PREFIX_VARS_PER_STEP: usize = 5;

    // AUX_VARS_PER_STEP has to be greater than the number of additional vars pushed by the constraint system
    const AUX_VARS_PER_STEP: usize = 20; 
    let num_inputs_per_step = self.num_vars_per_step() + PREFIX_VARS_PER_STEP;

    let stepwise = (0..self.trace_len()).into_par_iter().map(|step_index| {
      let mut step: Vec<F> = Vec::with_capacity(num_inputs_per_step + AUX_VARS_PER_STEP);
      let program_counter = if step_index > 0 && self.bytecode_a[step_index] == F::ZERO {
        F::ZERO
      } else {
        self.bytecode_a[step_index] * F::from(4u64) + F::from(RAM_START_ADDRESS)
      };
      // TODO(sragss / arasu arun): This indexing strategy is stolen from old -- but self.trace_len here is self.bytecode_a.len() -- not sure why we're using that to split inputs.

      // 1 is constant, 0s in slots 1, 2 are filled by aux computation
      step.extend([F::from(1), F::from(0), F::from(0), F::from(step_index as u64), program_counter]);
      let bytecode_a_num_vals = self.bytecode_a.len() / self.trace_len();
      for var_index in 0..bytecode_a_num_vals {
        step.push(self.bytecode_a[var_index * self.trace_len() + step_index]);
      }
      let bytecode_v_num_vals = self.bytecode_v.len() / self.trace_len();
      for var_index in 0..bytecode_v_num_vals {
        step.push(self.bytecode_v[var_index * self.trace_len() + step_index]);
      }
      let memreg_a_rw_num_vals = self.memreg_a_rw.len() / self.trace_len();
      for var_index in 0..memreg_a_rw_num_vals {
        step.push(self.memreg_a_rw[var_index * self.trace_len() + step_index]);
      }
      let memreg_v_reads_num_vals = self.memreg_v_reads.len() / self.trace_len();
      for var_index in 0..memreg_v_reads_num_vals {
        step.push(self.memreg_v_reads[var_index * self.trace_len() + step_index]);
      }
      let memreg_v_writes_num_vals = self.memreg_v_writes.len() / self.trace_len();
      for var_index in 0..memreg_v_writes_num_vals {
        step.push(self.memreg_v_writes[var_index * self.trace_len() + step_index]);
      }
      let chunks_x_num_vals = self.chunks_x.len() / self.trace_len();
      for var_index in 0..chunks_x_num_vals {
        step.push(self.chunks_x[var_index * self.trace_len() + step_index]);
      }
      let chunks_y_num_vals = self.chunks_y.len() / self.trace_len();
      for var_index in 0..chunks_y_num_vals {
        step.push(self.chunks_y[var_index * self.trace_len() + step_index]);
      }
      let chunks_query_num_vals = self.chunks_query.len() / self.trace_len();
      for var_index in 0..chunks_query_num_vals {
        step.push(self.chunks_query[var_index * self.trace_len() + step_index]);
      }
      let lookup_outputs_num_vals = self.lookup_outputs.len() / self.trace_len();
      for var_index in 0..lookup_outputs_num_vals {
        step.push(self.lookup_outputs[var_index * self.trace_len() + step_index]);
      }
      let circuit_flags_bits_num_vals = self.circuit_flags_bits.len() / self.trace_len();
      for var_index in 0..circuit_flags_bits_num_vals {
        step.push(self.circuit_flags_bits[var_index * self.trace_len() + step_index]);
      }

      assert_eq!(num_inputs_per_step, step.len());

      step
    }).collect();

    stepwise
  }


  pub fn trace_len(&self) -> usize {
      self.bytecode_a.len()
  }

  pub fn num_vars_per_step(&self) -> usize {
    let trace_len = self.trace_len();
    self.bytecode_a.len() / trace_len
      + self.bytecode_v.len() / trace_len
      + self.memreg_a_rw.len() / trace_len
      + self.memreg_v_reads.len() / trace_len
      + self.memreg_v_writes.len() / trace_len
      + self.chunks_x.len() / trace_len
      + self.chunks_y.len() / trace_len
      + self.chunks_query.len() / trace_len
      + self.lookup_outputs.len() / trace_len
      + self.circuit_flags_bits.len() / trace_len
  }

<<<<<<< HEAD
#[tracing::instrument(name = "get_w_segments", skip_all)]
pub fn get_w_segments<G: Group<Scalar = F>, S: PrecommittedSNARKTrait<G>, F: PrimeField<Repr = [u8; 32]>>(jolt_circuit: &JoltCircuit<F>) -> Result<(Vec<Vec<F>>), SynthesisError> {
  let jolt_witnesses = jolt_circuit.get_witnesses_by_step()?;
  Ok(get_segments(jolt_witnesses))
}

pub fn precommit_with_ck<G: Group<Scalar = F>, S: PrecommittedSNARKTrait<G>, F: PrimeField<Repr = [u8; 32]>>(ck: &CommitmentKey<G>, w_segments: Vec<Vec<F>>) -> Result<(Vec<<G::CE as CommitmentEngineTrait<G>>::Commitment>), SynthesisError> {
  let N_SEGMENTS = w_segments.len();

  // for each segment, commit to it using CE::<G>::commit(ck, &self.W) 
  let commitments: Vec<<G::CE as CommitmentEngineTrait<G>>::Commitment> = (0..N_SEGMENTS)
    .into_par_iter()
    .map(|i| {
      G::CE::commit(&ck, &w_segments[i]) 
    }).collect();

  Ok(commitments)
}

pub struct R1CSProof  {
  proof: SNARK<SpartanG1, R1CSSNARK<SpartanG1, SpartanHyraxEE<SpartanG1>>, JoltCircuit<Spartan2Fr>>,
  vk: VerifierKey<SpartanG1, R1CSSNARK<SpartanG1, SpartanHyraxEE<SpartanG1>>>,
=======
  #[tracing::instrument(skip_all, name = "R1CSInputs::trace_len_chunks")]
  pub fn trace_len_chunks(&self, padded_trace_len: usize) -> Vec<Vec<F>> {
    // TODO(sragss / arasuarun): Explain why non-trace-len relevant stuff (ex: bytecode) gets chunked to trace_len
    let mut chunks: Vec<Vec<F>> = Vec::new();
    chunks.par_extend(self.bytecode_a.par_chunks(padded_trace_len).map(|chunk| chunk.to_vec()));
    chunks.par_extend(self.bytecode_v.par_chunks(padded_trace_len).map(|chunk| chunk.to_vec()));
    chunks.par_extend(self.memreg_a_rw.par_chunks(padded_trace_len).map(|chunk| chunk.to_vec()));
    chunks.par_extend(self.memreg_v_reads.par_chunks(padded_trace_len).map(|chunk| chunk.to_vec()));
    chunks.par_extend(self.memreg_v_writes.par_chunks(padded_trace_len).map(|chunk| chunk.to_vec()));
    chunks.par_extend(self.chunks_x.par_chunks(padded_trace_len).map(|chunk| chunk.to_vec()));
    chunks.par_extend(self.chunks_y.par_chunks(padded_trace_len).map(|chunk| chunk.to_vec()));
    chunks.par_extend(self.chunks_query.par_chunks(padded_trace_len).map(|chunk| chunk.to_vec()));
    chunks.par_extend(self.lookup_outputs.par_chunks(padded_trace_len).map(|chunk| chunk.to_vec()));
    chunks.par_extend(self.circuit_flags_bits.par_chunks(padded_trace_len).map(|chunk| chunk.to_vec()));
    chunks
  }
>>>>>>> d2876900
}

impl R1CSProof {
  #[tracing::instrument(skip_all, name = "R1CSProof::prove")]
  pub fn prove<ArkF: ark_ff::PrimeField> (
<<<<<<< HEAD
      W: usize, 
      C: usize, 
      TRACE_LEN: usize, 
      inputs_ark: Vec<Vec<ArkF>>, 
=======
      _W: usize, 
      _C: usize, 
      padded_trace_len: usize, 
      inputs: R1CSInputs<bn256::Scalar>,
>>>>>>> d2876900
      generators: Vec<bn256::Affine>,
      jolt_commitments: &Vec<Vec<bn256::Affine>>,
  ) -> Result<Self, SpartanError> {
      type G1 = SpartanG1;
      type EE = SpartanHyraxEE<SpartanG1>;
      type S = spartan2::spartan::upsnark::R1CSSNARK<G1, EE>;
      type F = Spartan2Fr;

      let num_steps = padded_trace_len;

<<<<<<< HEAD
      let span = tracing::span!(tracing::Level::TRACE, "convert_ark_to_spartan_fr");
      let _enter = span.enter();
      let inputs: Vec<Vec<Spartan2Fr>> = inputs_ark.into_par_iter().map(|vec| vec.into_par_iter().map(|ark_item| ark_to_spartan_unsafe::<ArkF, Spartan2Fr>(ark_item)).collect()).collect();
=======
      let span = tracing::span!(tracing::Level::TRACE, "JoltCircuit::new_from_inputs");
      let _enter = span.enter();
      // TODO(sragss / arasuarun): After Spartan is merged we don't need to clone these inputs anymore
      let jolt_circuit = JoltCircuit::<F>::new_from_inputs(num_steps, inputs.clone());
      drop(_enter);
      
      let span = tracing::span!(tracing::Level::TRACE, "shape_stuff");
      let _enter = span.enter();
      let mut jolt_shape = R1CSBuilder::default(); 
      R1CSBuilder::get_matrices(&mut jolt_shape); 
      let constraints_F = jolt_shape.convert_to_field(); 
      let shape_single = R1CSShape::<G1> {
          A: constraints_F.0,
          B: constraints_F.1,
          C: constraints_F.2,
          num_cons: jolt_shape.num_constraints,
          num_vars: jolt_shape.num_aux, // shouldn't include 1 or IO 
          num_io: jolt_shape.num_inputs,
      };
      drop(_enter);

      // Obtain public key 
      let span = tracing::span!(tracing::Level::TRACE, "convert_ck_to_spartan");
      let _enter = span.enter();
      let hyrax_ck = HyraxCommitmentKey::<G1> {
          ck: spartan2::provider::pedersen::from_gens_bn256(generators)
      };
>>>>>>> d2876900
      drop(_enter);
      drop(span);

<<<<<<< HEAD
      let jolt_circuit = JoltCircuit::<F>::new_from_inputs(W, C, NUM_STEPS, inputs[0][0], inputs.clone());
      let num_steps = jolt_circuit.num_steps;
      let skeleton_circuit = JoltSkeleton::<F>::from_num_steps(num_steps);

      // Obtain public key 
      let hyrax_ck = HyraxCommitmentKey::<G1> {
          ck: spartan2::provider::pedersen::from_gens_bn256(generators)
      };

      // Assemble w_segments 

      // TODO(arasuarun): this will be replaced with a handwritten circuit that assigns IO and Aux directly 
      let w_segments_from_circuit = get_w_segments::<G1, S, F>(&jolt_circuit).unwrap();

      let cloning_stuff_span = tracing::span!(tracing::Level::TRACE, "cloning_stuff");
      let _enter = cloning_stuff_span.enter();

      let io_segments = w_segments_from_circuit[0..4].to_vec();
      let inputs_segments: Vec<Vec<F>> = inputs.into_iter().flat_map(|input| {
        input.chunks(TRACE_LEN).map(|chunk| chunk.to_vec()).collect::<Vec<_>>()
      }).collect();
      let aux_segments = w_segments_from_circuit[4+inputs_segments.len()..].to_vec();

      let w_segments = io_segments.clone().into_iter()
        .chain(inputs_segments.iter().cloned())
        .chain(aux_segments.clone().into_iter())
        .collect::<Vec<_>>(); 

=======
      let (io_segments, aux_segments) = jolt_circuit.synthesize_state_aux_segments(4, jolt_shape.num_internal);

      let cloning_stuff_span = tracing::span!(tracing::Level::TRACE, "cloning_stuff");
      let _enter = cloning_stuff_span.enter();

      let inputs_segments = inputs.trace_len_chunks(padded_trace_len);

      let mut w_segments: Vec<Vec<F>> = Vec::with_capacity(io_segments.len() + inputs_segments.len() + aux_segments.len());
      // TODO(sragss / arasuarun): rm clones in favor of references
      w_segments.par_extend(io_segments.par_iter().cloned());
      w_segments.par_extend(inputs_segments.into_par_iter());
      w_segments.par_extend(aux_segments.par_iter().cloned());

>>>>>>> d2876900
      drop(_enter);
      drop(cloning_stuff_span);

      // Commit to segments
      let commit_segments = |segments: Vec<Vec<F>>| -> Vec<_> {
        let span = tracing::span!(tracing::Level::TRACE, "commit_segments");
        let _g = span.enter();
        segments.into_par_iter().map(|segment| {
          <G1 as Group>::CE::commit(&hyrax_ck, &segment) 
        }).collect()
      };
      
<<<<<<< HEAD
      let io_comms: Vec<SpartanHyraxCommitment<SpartanG1>> = commit_segments(io_segments);
=======
      let io_comms = commit_segments(io_segments);
>>>>>>> d2876900
      let input_comms = jolt_commitments; 
      let aux_comms = commit_segments(aux_segments);

      let comm_w_vec = io_comms.into_iter()
      .chain(input_comms.iter().map(|comm| SpartanHyraxCommitment::from(comm.clone())))
      .chain(aux_comms.into_iter())
      .collect::<Vec<_>>();

<<<<<<< HEAD
      // TODO(sragss / arasuarun): Wire up remainder here.
      let transcript = Transcript::new(b"transcript");
      let key = UniformSpartanProof::setup_precommitted(skeleton_circuit, TRACE_LEN, generators)?;
      let proof = UniformSpartanProof::prove_precommitted(generators, key, w_segments, comm_w_vec, & mut transcript)?;


      let (pk, vk) = SNARK::<G1, S, JoltSkeleton<F>>::setup_precommitted(skeleton_circuit, num_steps, hyrax_ck).unwrap();
      SNARK::prove_precommitted(&pk, jolt_circuit, w_segments, comm_w_vec).map(|snark| Self {
=======
      let (pk, vk) = SNARK::<G1, S, JoltCircuit<F>>::setup_precommitted(shape_single, num_steps, hyrax_ck).unwrap();

      SNARK::prove_precommitted(&pk, w_segments, comm_w_vec).map(|snark| Self {
>>>>>>> d2876900
        proof: snark,
        vk
      })
  }

  pub fn verify(&self) -> Result<(), SpartanError> {
    SNARK::verify_precommitted(&self.proof, &self.vk, &[])
  }
<<<<<<< HEAD
}


// TODO(sragss / arasuarun): Finish impl after ripping out ff::PrimeField garbage
// impl<F: PrimeField> UniformShapeBuilder<F> for JoltSkeleton<F> {
//   fn single_step_shape(&self) -> super::r1cs_shape::R1CSShape<F> {
//     let mut cs: ShapeCS<G> = ShapeCS::new();
//     self.synthesize      
//   }

//   fn full_shape(&self, N: usize, single_step_shape: &super::r1cs_shape::R1CSShape<F>) -> super::r1cs_shape::R1CSShape<F> {
      
//   }
// }
=======
}
>>>>>>> d2876900
<|MERGE_RESOLUTION|>--- conflicted
+++ resolved
@@ -1,16 +1,5 @@
 use crate::{jolt, utils::thread::drop_in_background_thread};
 
-<<<<<<< HEAD
-use common::{constants::RAM_START_ADDRESS, field_conversion::{ark_to_spartan_unsafe, spartan_to_ark_unsafe}, path::JoltPaths};
-use merlin::Transcript;
-use spartan2::{
-  errors::SpartanError, 
-  provider::{
-      bn256_grumpkin::bn256::{self, Point as SpartanG1, Scalar as Spartan2Fr},
-      hyrax_pc::{HyraxCommitment as SpartanHyraxCommitment, HyraxCommitmentKey, HyraxEvaluationEngine as SpartanHyraxEE},
-  }, 
-  spartan::upsnark::R1CSSNARK, traits::{
-=======
 use super::constraints::R1CSBuilder; 
 
 use common::{constants::RAM_START_ADDRESS, field_conversion::{ark_to_spartan_unsafe, spartan_to_ark_unsafe}, path::JoltPaths};
@@ -20,54 +9,10 @@
       bn256_grumpkin::bn256::{self, Point as SpartanG1, Scalar as Spartan2Fr},
       hyrax_pc::{HyraxCommitment as SpartanHyraxCommitment, HyraxCommitmentKey, HyraxEvaluationEngine as SpartanHyraxEE},
   }, r1cs::R1CSShape, spartan::upsnark::R1CSSNARK, traits::{
->>>>>>> d2876900
     commitment::CommitmentEngineTrait, upsnark::PrecommittedSNARKTrait, Group
   }, VerifierKey, SNARK
 };
 use bellpepper_core::{
-<<<<<<< HEAD
-  Circuit, ConstraintSystem, SynthesisError, num::AllocatedNum,
-};
-use ff::PrimeField;
-use circom_scotia::r1cs::CircomConfig;
-use rayon::prelude::*;
-
-use ark_ff::PrimeField as arkPrimeField;
-use ark_std::{Zero, One};
-
-use crate::{r1cs::spartan::UniformSpartanProof, utils};
-
-use super::spartan::UniformShapeBuilder;
-
-const WTNS_GRAPH_BYTES: &[u8] = include_bytes!("./graph.bin");
-
-const NUM_CHUNKS: usize = 4;
-const NUM_FLAGS: usize = 17;
-const SEGMENT_LENS: [usize; 11] = [4, 1, 6, 7, 7, 7, NUM_CHUNKS, NUM_CHUNKS, NUM_CHUNKS, 1, NUM_FLAGS];
-
-type CommitmentKey<G> = <<G as Group>::CE as CommitmentEngineTrait<G>>::CommitmentKey;
-
-/// Remap [[1, a1, a2, a3], [1, b1, b2, b3], ...]  -> [1, a1, b1, ..., a2, b2, ..., a3, b3, ...]
-#[tracing::instrument(skip_all, name = "JoltCircuit::assemble_by_segments")]
-fn reassemble_by_segments<F: PrimeField>(jolt_witnesses: Vec<Vec<F>>) -> Vec<F> {
-  get_segments(jolt_witnesses).into_iter().flatten().collect()
-}
-
-/// Reorder and drop first element [[a1, b1, c1], [a2, b2, c2]] => [[a2], [b2], [c2]]
-#[tracing::instrument(skip_all)]
-fn get_segments<F: PrimeField>(jolt_witnesses: Vec<Vec<F>>) -> Vec<Vec<F>> {
-  let num_witnesses = jolt_witnesses.len();
-  let witness_len = jolt_witnesses[0].len();
-  let mut result: Vec<Vec<F>> = vec![vec![F::ZERO; num_witnesses]; witness_len - 1]; // ignore 1 at the start 
-
-  result.par_iter_mut().enumerate().for_each(|(trace_index, trace_step)| {
-    for witness_index in 0..num_witnesses {
-      trace_step[witness_index] = jolt_witnesses[witness_index][trace_index + 1];
-    }
-  });
-
-  result 
-=======
   Circuit, ConstraintSystem, SynthesisError
 };
 use ff::PrimeField;
@@ -114,7 +59,6 @@
   drop_in_background_thread(jolt_witnesses);
 
   (front_result, back_result)
->>>>>>> d2876900
 }
 
 #[derive(Clone, Debug, Default)]
@@ -139,101 +83,6 @@
     }
   }
 
-<<<<<<< HEAD
-  #[tracing::instrument(name = "JoltCircuit::get_witnesses_by_step", skip_all)]
-  fn get_witnesses_by_step(&self) -> Result<Vec<Vec<F>>, SynthesisError> {
-    let r1cs_path = JoltPaths::r1cs_path();
-    let wtns_path = JoltPaths::witness_generator_path();
-
-    let cfg: CircomConfig<F> = CircomConfig::new(wtns_path, r1cs_path).unwrap();
-
-    let variable_names: Vec<String> = vec![
-      "prog_a_rw".to_string(), 
-      "prog_v_rw".to_string(), 
-      "memreg_a_rw".to_string(), 
-      "memreg_v_reads".to_string(), 
-      "memreg_v_writes".to_string(), 
-      "chunks_x".to_string(), 
-      "chunks_y".to_string(), 
-      "chunks_query".to_string(), 
-      "lookup_output".to_string(), 
-      "op_flags".to_string(),
-      "input_state".to_string()
-    ];
-
-    let TRACE_LEN = self.inputs[0].len();
-    let NUM_STEPS = self.num_steps;
-
-    // TODO(sragss / arasuarun): Current chunking strategy is a mess and unnecessary. Can be handled with better indexing.
-    // for variable [v], step_inputs[v][j] is the variable input for step j
-    // let inputs_chunked : Vec<Vec<_>> = self.inputs
-    //   .into_par_iter()
-    //   .map(|inner_vec| inner_vec.chunks(inner_vec.len()/TRACE_LEN).map(|chunk| chunk.to_vec()).collect())
-    //   .collect();
-
-    let graph = witness::init_graph(WTNS_GRAPH_BYTES).unwrap();
-    let wtns_buffer_size = witness::get_inputs_size(&graph);
-    let wtns_mapping = witness::get_input_mapping(&variable_names, &graph);
-
-    let compute_witness_span = tracing::span!(tracing::Level::INFO, "compute_witness_loop");
-    let _compute_witness_guard = compute_witness_span.enter();
-    let jolt_witnesses: Vec<Vec<F>> = (0..NUM_STEPS).into_par_iter().map(|i| {
-      // let mut step_inputs: Vec<Vec<ark_bn254::Fr>> = inputs_chunked.iter().map(|v| v[i].iter().cloned().map(spartan_to_ark_unsafe).collect()).collect();
-      let mut step_inputs: Vec<Vec<ark_bn254::Fr>> = self.inputs.iter().map(|v| {
-        v.iter()
-         .skip(i)
-         .step_by(TRACE_LEN)
-         .cloned()
-         .map(spartan_to_ark_unsafe)
-         .collect()
-      }).collect();
-
-      let program_counter = if i > 0 && self.inputs[0][i] == F::from(0) {
-        F::from(0)
-      } else {
-          self.inputs[0][i] * F::from(4u64) + F::from(RAM_START_ADDRESS)
-      };
-      step_inputs.push(vec![ark_bn254::Fr::from(i as u64), spartan_to_ark_unsafe(program_counter)]);
-
-      let input_map: HashMap<String, Vec<ark_bn254::Fr>> = variable_names
-        .iter()
-        .zip(step_inputs.into_iter())
-        .map(|(name, input)| (name.to_owned(), input))
-        .collect();
-
-      // TODO(sragss): Could reuse the inputs buffer between parallel chunks
-      let mut inputs_buffer = vec![ark_bn254::Fr::zero(); wtns_buffer_size];
-      inputs_buffer[0] = ark_bn254::Fr::one();
-      witness::populate_inputs_fr(&input_map, &wtns_mapping, &mut inputs_buffer);
-      let ark_jolt_witness = witness::graph::evaluate_fr(&graph.nodes, &inputs_buffer, &graph.signals);
-
-      let jolt_witnesses = ark_jolt_witness.into_iter().map(ark_to_spartan_unsafe).collect::<Vec<_>>();
-
-      jolt_witnesses
-    }).collect();
-    drop(_compute_witness_guard);
-
-    Ok(jolt_witnesses)
-  }
-}
-
-impl<F: ff::PrimeField<Repr = [u8; 32]>> Circuit<F> for JoltCircuit<F> {
-  #[tracing::instrument(skip_all, name = "JoltCircuit::synthesize")]
-  fn synthesize<CS: ConstraintSystem<F>>(self, cs: &mut CS) -> Result<(), SynthesisError> {
-    let jolt_witnesses = self.get_witnesses_by_step()?;
-
-    let witness_variable_wise = reassemble_by_segments(jolt_witnesses);
-
-    let allocate_vars_span = tracing::span!(tracing::Level::INFO, "allocate_vars");
-    let _allocate_vars_guard = allocate_vars_span.enter();
-    (0..witness_variable_wise.len()).for_each(|i| {
-        let f = witness_variable_wise[i];
-        let _ = AllocatedNum::alloc(cs.namespace(|| format!("{}_{}", "aux", i)), || Ok(f)).unwrap();
-    });
-    drop(_allocate_vars_guard);
-
-    utils::thread::drop_in_background_thread(witness_variable_wise);
-=======
   #[tracing::instrument(name = "synthesize_state_aux_segments", skip_all)]
   pub fn synthesize_state_aux_segments(&self, num_state: usize, num_aux: usize) -> (Vec<Vec<F>>, Vec<Vec<F>>) {
     let jolt_witnesses = self.synthesize_witnesses();
@@ -251,12 +100,30 @@
     step_z.par_iter_mut().enumerate().for_each(|(i, step)| {
       R1CSBuilder::calculate_aux(step);
     });
->>>>>>> d2876900
 
     step_z
   }
 }
 
+
+// #[tracing::instrument(name = "get_w_segments", skip_all)]
+// pub fn get_w_segments<G: Group<Scalar = F>, S: PrecommittedSNARKTrait<G>, F: PrimeField<Repr = [u8; 32]>>(jolt_circuit: &JoltCircuit<F>) -> Result<(Vec<Vec<F>>), SynthesisError> {
+//   let jolt_witnesses = jolt_circuit.get_witnesses_by_step()?;
+//   Ok(get_segments(jolt_witnesses))
+// }
+
+// pub fn precommit_with_ck<G: Group<Scalar = F>, S: PrecommittedSNARKTrait<G>, F: PrimeField<Repr = [u8; 32]>>(ck: &CommitmentKey<G>, w_segments: Vec<Vec<F>>) -> Result<(Vec<<G::CE as CommitmentEngineTrait<G>>::Commitment>), SynthesisError> {
+//   let N_SEGMENTS = w_segments.len();
+
+//   // for each segment, commit to it using CE::<G>::commit(ck, &self.W) 
+//   let commitments: Vec<<G::CE as CommitmentEngineTrait<G>>::Commitment> = (0..N_SEGMENTS)
+//     .into_par_iter()
+//     .map(|i| {
+//       G::CE::commit(&ck, &w_segments[i]) 
+//     }).collect();
+
+//   Ok(commitments)
+// }
 
 pub struct R1CSProof  {
   proof: SNARK<SpartanG1, R1CSSNARK<SpartanG1, SpartanHyraxEE<SpartanG1>>, JoltCircuit<Spartan2Fr>>,
@@ -403,30 +270,6 @@
       + self.circuit_flags_bits.len() / trace_len
   }
 
-<<<<<<< HEAD
-#[tracing::instrument(name = "get_w_segments", skip_all)]
-pub fn get_w_segments<G: Group<Scalar = F>, S: PrecommittedSNARKTrait<G>, F: PrimeField<Repr = [u8; 32]>>(jolt_circuit: &JoltCircuit<F>) -> Result<(Vec<Vec<F>>), SynthesisError> {
-  let jolt_witnesses = jolt_circuit.get_witnesses_by_step()?;
-  Ok(get_segments(jolt_witnesses))
-}
-
-pub fn precommit_with_ck<G: Group<Scalar = F>, S: PrecommittedSNARKTrait<G>, F: PrimeField<Repr = [u8; 32]>>(ck: &CommitmentKey<G>, w_segments: Vec<Vec<F>>) -> Result<(Vec<<G::CE as CommitmentEngineTrait<G>>::Commitment>), SynthesisError> {
-  let N_SEGMENTS = w_segments.len();
-
-  // for each segment, commit to it using CE::<G>::commit(ck, &self.W) 
-  let commitments: Vec<<G::CE as CommitmentEngineTrait<G>>::Commitment> = (0..N_SEGMENTS)
-    .into_par_iter()
-    .map(|i| {
-      G::CE::commit(&ck, &w_segments[i]) 
-    }).collect();
-
-  Ok(commitments)
-}
-
-pub struct R1CSProof  {
-  proof: SNARK<SpartanG1, R1CSSNARK<SpartanG1, SpartanHyraxEE<SpartanG1>>, JoltCircuit<Spartan2Fr>>,
-  vk: VerifierKey<SpartanG1, R1CSSNARK<SpartanG1, SpartanHyraxEE<SpartanG1>>>,
-=======
   #[tracing::instrument(skip_all, name = "R1CSInputs::trace_len_chunks")]
   pub fn trace_len_chunks(&self, padded_trace_len: usize) -> Vec<Vec<F>> {
     // TODO(sragss / arasuarun): Explain why non-trace-len relevant stuff (ex: bytecode) gets chunked to trace_len
@@ -443,23 +286,15 @@
     chunks.par_extend(self.circuit_flags_bits.par_chunks(padded_trace_len).map(|chunk| chunk.to_vec()));
     chunks
   }
->>>>>>> d2876900
 }
 
 impl R1CSProof {
   #[tracing::instrument(skip_all, name = "R1CSProof::prove")]
   pub fn prove<ArkF: ark_ff::PrimeField> (
-<<<<<<< HEAD
-      W: usize, 
-      C: usize, 
-      TRACE_LEN: usize, 
-      inputs_ark: Vec<Vec<ArkF>>, 
-=======
       _W: usize, 
       _C: usize, 
       padded_trace_len: usize, 
       inputs: R1CSInputs<bn256::Scalar>,
->>>>>>> d2876900
       generators: Vec<bn256::Affine>,
       jolt_commitments: &Vec<Vec<bn256::Affine>>,
   ) -> Result<Self, SpartanError> {
@@ -470,11 +305,6 @@
 
       let num_steps = padded_trace_len;
 
-<<<<<<< HEAD
-      let span = tracing::span!(tracing::Level::TRACE, "convert_ark_to_spartan_fr");
-      let _enter = span.enter();
-      let inputs: Vec<Vec<Spartan2Fr>> = inputs_ark.into_par_iter().map(|vec| vec.into_par_iter().map(|ark_item| ark_to_spartan_unsafe::<ArkF, Spartan2Fr>(ark_item)).collect()).collect();
-=======
       let span = tracing::span!(tracing::Level::TRACE, "JoltCircuit::new_from_inputs");
       let _enter = span.enter();
       // TODO(sragss / arasuarun): After Spartan is merged we don't need to clone these inputs anymore
@@ -495,6 +325,7 @@
           num_io: jolt_shape.num_inputs,
       };
       drop(_enter);
+      drop(span);
 
       // Obtain public key 
       let span = tracing::span!(tracing::Level::TRACE, "convert_ck_to_spartan");
@@ -502,40 +333,8 @@
       let hyrax_ck = HyraxCommitmentKey::<G1> {
           ck: spartan2::provider::pedersen::from_gens_bn256(generators)
       };
->>>>>>> d2876900
       drop(_enter);
-      drop(span);
-
-<<<<<<< HEAD
-      let jolt_circuit = JoltCircuit::<F>::new_from_inputs(W, C, NUM_STEPS, inputs[0][0], inputs.clone());
-      let num_steps = jolt_circuit.num_steps;
-      let skeleton_circuit = JoltSkeleton::<F>::from_num_steps(num_steps);
-
-      // Obtain public key 
-      let hyrax_ck = HyraxCommitmentKey::<G1> {
-          ck: spartan2::provider::pedersen::from_gens_bn256(generators)
-      };
-
-      // Assemble w_segments 
-
-      // TODO(arasuarun): this will be replaced with a handwritten circuit that assigns IO and Aux directly 
-      let w_segments_from_circuit = get_w_segments::<G1, S, F>(&jolt_circuit).unwrap();
-
-      let cloning_stuff_span = tracing::span!(tracing::Level::TRACE, "cloning_stuff");
-      let _enter = cloning_stuff_span.enter();
-
-      let io_segments = w_segments_from_circuit[0..4].to_vec();
-      let inputs_segments: Vec<Vec<F>> = inputs.into_iter().flat_map(|input| {
-        input.chunks(TRACE_LEN).map(|chunk| chunk.to_vec()).collect::<Vec<_>>()
-      }).collect();
-      let aux_segments = w_segments_from_circuit[4+inputs_segments.len()..].to_vec();
-
-      let w_segments = io_segments.clone().into_iter()
-        .chain(inputs_segments.iter().cloned())
-        .chain(aux_segments.clone().into_iter())
-        .collect::<Vec<_>>(); 
-
-=======
+
       let (io_segments, aux_segments) = jolt_circuit.synthesize_state_aux_segments(4, jolt_shape.num_internal);
 
       let cloning_stuff_span = tracing::span!(tracing::Level::TRACE, "cloning_stuff");
@@ -549,7 +348,6 @@
       w_segments.par_extend(inputs_segments.into_par_iter());
       w_segments.par_extend(aux_segments.par_iter().cloned());
 
->>>>>>> d2876900
       drop(_enter);
       drop(cloning_stuff_span);
 
@@ -562,11 +360,7 @@
         }).collect()
       };
       
-<<<<<<< HEAD
       let io_comms: Vec<SpartanHyraxCommitment<SpartanG1>> = commit_segments(io_segments);
-=======
-      let io_comms = commit_segments(io_segments);
->>>>>>> d2876900
       let input_comms = jolt_commitments; 
       let aux_comms = commit_segments(aux_segments);
 
@@ -575,31 +369,30 @@
       .chain(aux_comms.into_iter())
       .collect::<Vec<_>>();
 
-<<<<<<< HEAD
       // TODO(sragss / arasuarun): Wire up remainder here.
-      let transcript = Transcript::new(b"transcript");
-      let key = UniformSpartanProof::setup_precommitted(skeleton_circuit, TRACE_LEN, generators)?;
-      let proof = UniformSpartanProof::prove_precommitted(generators, key, w_segments, comm_w_vec, & mut transcript)?;
-
-
-      let (pk, vk) = SNARK::<G1, S, JoltSkeleton<F>>::setup_precommitted(skeleton_circuit, num_steps, hyrax_ck).unwrap();
-      SNARK::prove_precommitted(&pk, jolt_circuit, w_segments, comm_w_vec).map(|snark| Self {
-=======
-      let (pk, vk) = SNARK::<G1, S, JoltCircuit<F>>::setup_precommitted(shape_single, num_steps, hyrax_ck).unwrap();
-
-      SNARK::prove_precommitted(&pk, w_segments, comm_w_vec).map(|snark| Self {
->>>>>>> d2876900
-        proof: snark,
-        vk
-      })
+      todo!("fix")
+      // let transcript = Transcript::new(b"transcript");
+      // let key = UniformSpartanProof::setup_precommitted(skeleton_circuit, TRACE_LEN, generators)?;
+      // let proof = UniformSpartanProof::prove_precommitted(generators, key, w_segments, comm_w_vec, & mut transcript)?;
+
+
+      // let (pk, vk) = SNARK::<G1, S, JoltSkeleton<F>>::setup_precommitted(skeleton_circuit, num_steps, hyrax_ck).unwrap();
+      // SNARK::prove_precommitted(&pk, jolt_circuit, w_segments, comm_w_vec).map(|snark| Self {
+      //   proof: snark,
+      //   vk
+      // })
+      // let (pk, vk) = SNARK::<G1, S, JoltCircuit<F>>::setup_precommitted(shape_single, num_steps, hyrax_ck).unwrap();
+
+      // SNARK::prove_precommitted(&pk, w_segments, comm_w_vec).map(|snark| Self {
+      //   proof: snark,
+      //   vk
+      // })
   }
 
   pub fn verify(&self) -> Result<(), SpartanError> {
     SNARK::verify_precommitted(&self.proof, &self.vk, &[])
   }
-<<<<<<< HEAD
-}
-
+}
 
 // TODO(sragss / arasuarun): Finish impl after ripping out ff::PrimeField garbage
 // impl<F: PrimeField> UniformShapeBuilder<F> for JoltSkeleton<F> {
@@ -611,7 +404,4 @@
 //   fn full_shape(&self, N: usize, single_step_shape: &super::r1cs_shape::R1CSShape<F>) -> super::r1cs_shape::R1CSShape<F> {
       
 //   }
-// }
-=======
-}
->>>>>>> d2876900
+// }