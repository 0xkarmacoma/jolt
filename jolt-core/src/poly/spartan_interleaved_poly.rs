--- conflicted
+++ resolved
@@ -3,12 +3,7 @@
     sparse_interleaved_poly::SparseCoefficient, split_eq_poly::GruenSplitEqPolynomial,
     unipoly::CompressedUniPoly,
 };
-<<<<<<< HEAD
-#[cfg(test)]
-use crate::poly::dense_mlpoly::DensePolynomial;
-=======
 use crate::subprotocols::sumcheck::process_eq_sumcheck_round;
->>>>>>> 1a6227a9
 use crate::{
     field::{JoltField, OptimizedMul, OptimizedMulI128},
     r1cs::builder::{eval_offset_lc, Constraint, OffsetEqConstraint},
@@ -98,12 +93,7 @@
         padded_num_constraints: usize,
         uniform_constraints: &[Constraint],
         cross_step_constraints: &[OffsetEqConstraint],
-<<<<<<< HEAD
-        flattened_polynomials: &[MultilinearPolynomial<F>], // N variables of (S steps)
-        padded_num_constraints: usize,
-    ) -> Self {
-=======
-        flattened_polynomials: &[&MultilinearPolynomial<F>],
+        flattened_polynomials: &[MultilinearPolynomial<F>],
         tau: &[F],
     ) -> ([F; NUM_ACCUMS_EVAL_ZERO], [F; NUM_ACCUMS_EVAL_INFTY], Self) {
         // The variable layout looks as follows:
@@ -120,7 +110,6 @@
         // - (N - i - 1) ... (N - 1) is u || v_config
 
         // --- Variable Definitions ---
->>>>>>> 1a6227a9
         let num_steps = flattened_polynomials[0].len();
         let num_step_vars = if num_steps > 0 { num_steps.log_2() } else { 0 };
         let num_constraint_vars = if padded_num_constraints > 0 {
@@ -240,59 +229,6 @@
 
         let collected_chunk_outputs: Vec<PrecomputeTaskOutput<F>> = (0..num_parallel_chunks)
             .into_par_iter()
-<<<<<<< HEAD
-            .flat_map_iter(|chunk_index| {
-                let mut coeffs = Vec::with_capacity(chunk_size * padded_num_constraints * 3);
-                for step_index in chunk_size * chunk_index..chunk_size * (chunk_index + 1) {
-                    // Uniform constraints
-                    for (constraint_index, constraint) in uniform_constraints.iter().enumerate() {
-                        let global_index =
-                            3 * (step_index * padded_num_constraints + constraint_index);
-
-                        // Az
-                        let mut az_coeff = 0;
-                        if !constraint.a.terms().is_empty() {
-                            az_coeff = constraint
-                                .a
-                                .evaluate_row(flattened_polynomials, step_index);
-                            if !az_coeff.is_zero() {
-                                coeffs.push((global_index, az_coeff).into());
-                            }
-                        }
-                        // Bz
-                        let mut bz_coeff = 0;
-                        if !constraint.b.terms().is_empty() {
-                            bz_coeff = constraint
-                                .b
-                                .evaluate_row(flattened_polynomials, step_index);
-                            if !bz_coeff.is_zero() {
-                                coeffs.push((global_index + 1, bz_coeff).into());
-                            }
-                        }
-                        #[cfg(test)]
-                        {
-                            let cz_coeff = az_coeff * bz_coeff;
-                            if cz_coeff != constraint
-                                .c
-                                .evaluate_row(flattened_polynomials, step_index) {
-                                    let mut constraint_string = String::new();
-                                    let _ = constraint
-                                        .pretty_fmt::<F>(
-                                            &mut constraint_string,
-                                            flattened_polynomials,
-                                            step_index,
-                                        );
-                                    println!("{constraint_string}");
-                                    panic!(
-                                        "Uniform constraint {constraint_index} violated at step {step_index}",
-                                    );
-                                }
-                        }
-                        // Cz = Az ⊙ Cz
-                        if !az_coeff.is_zero() && !bz_coeff.is_zero() {
-                            let cz_coeff = az_coeff * bz_coeff;
-                            coeffs.push((global_index + 2, cz_coeff).into());
-=======
             .map(|chunk_idx| {
                 let x_out_start = chunk_idx * x_out_chunk_size;
                 let x_out_end = std::cmp::min((chunk_idx + 1) * x_out_chunk_size, num_x_out_vals);
@@ -368,7 +304,6 @@
                                 binary_az_block = [0i128; Y_SVO_SPACE_SIZE];
                                 binary_bz_block = [0i128; Y_SVO_SPACE_SIZE];
                             }
->>>>>>> 1a6227a9
                         }
 
                         // Phase 2: Process Offset Constraints
@@ -398,31 +333,17 @@
                                 binary_az_block[block_idx] = az;
                                 chunk_ab_coeffs.push((global_r1cs_idx, az).into());
                             } else {
+                                // TODO(moodlezoup): bz should always be zero here I think
                                 let bz = eval_offset_lc(
                                     &constraint.cond,
                                     flattened_polynomials,
                                     current_step_idx,
                                     next_step_index_opt,
                                 );
-<<<<<<< HEAD
-                                assert_eq!(bz_coeff, 0, "Cross-step constraint {constraint_index} violated at step {step_index}: {eq_a_eval} ≠ {eq_b_eval}");
-                            }
-                        } else {
-                            // Bz
-                            let bz_coeff = eval_offset_lc(
-                                &constraint.cond,
-                                flattened_polynomials,
-                                step_index,
-                                next_step_index,
-                            );
-                            if !bz_coeff.is_zero() {
-                                coeffs.push((global_index + 1, bz_coeff).into());
-=======
                                 if !bz.is_zero() {
                                     binary_bz_block[block_idx] = bz;
                                     chunk_ab_coeffs.push((global_r1cs_idx + 1, bz).into());
                                 }
->>>>>>> 1a6227a9
                             }
                         }
 
@@ -508,7 +429,6 @@
                     }
                 }
             }
-            println!("Per-shard sortedness check passed!");
         }
 
         // Return final SVO accumulators and Self struct.
@@ -1123,7 +1043,6 @@
     }
 
     pub fn final_sumcheck_evals(&self) -> [F; 3] {
-        debug_assert_eq!(self.dense_len, 1);
         let mut final_az_eval = F::zero();
         let mut final_bz_eval = F::zero();
         let mut final_cz_eval = F::zero();
